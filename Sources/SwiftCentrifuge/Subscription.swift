--- conflicted
+++ resolved
@@ -24,14 +24,10 @@
     private var needResubscribe = true
     
     weak var delegate: CentrifugeSubscriptionDelegate?
-<<<<<<< HEAD
     
     private var callbacks: [String: ((Error?) -> ())] = [:]
     private let syncQueue: DispatchQueue
     private weak var centrifuge: CentrifugeClient?
-=======
-    private let syncQueue: DispatchQueue
->>>>>>> ac64eebd
     
     init(centrifuge: CentrifugeClient, channel: String, delegate: CentrifugeSubscriptionDelegate) {
         self.centrifuge = centrifuge
@@ -95,14 +91,9 @@
         })
     }
     
-<<<<<<< HEAD
     func sendSubscribe(channel: String, token: String) {
         self.centrifuge?.subscribe(channel: self.channel, token: token, completion: { [weak self, weak centrifuge = self.centrifuge] res, error in
             guard let centrifuge = centrifuge else { return }
-=======
-    private func sendSubscribe(channel: String, token: String) {
-        self.centrifuge.subscribe(channel: self.channel, token: token, completion: { res, error in
->>>>>>> ac64eebd
             if let err = error {
                 switch err {
                 case CentrifugeError.replyError(let code, let message):
@@ -119,19 +110,12 @@
                             guard let strongSelf = self else { return }
                             strongSelf.delegate?.onSubscribeError(strongSelf, CentrifugeSubscribeErrorEvent(code: code, message: message))
                         }
-<<<<<<< HEAD
                         
                         for cb in strongSelf.callbacks.values {
                             cb(CentrifugeError.replyError(code: code, message: message))
                         }
                         
                         strongSelf.callbacks.removeAll(keepingCapacity: true)
-=======
-                        for cb in self.callbacks.values {
-                            cb(CentrifugeError.replyError(code: code, message: message))
-                        }
-                        self.callbacks.removeAll(keepingCapacity: true)
->>>>>>> ac64eebd
                     }
                 case CentrifugeError.timeout:
                     centrifuge.syncQueue.async { [weak centrifuge = centrifuge] in
@@ -145,7 +129,6 @@
                     return
                 }
             }
-<<<<<<< HEAD
             guard let result = res else { return }
             self?.syncQueue.async { [weak self] in
                 guard let strongSelf = self else { return }
@@ -161,22 +144,6 @@
                         strongSelf,
                         CentrifugeSubscribeSuccessEvent(resubscribe: strongSelf.isResubscribe, recovered: result.recovered)
                     )
-=======
-            if let result = res {
-                self.syncQueue.async {
-                    self.isResubscribe = true
-                    for cb in self.callbacks.values {
-                        cb(nil)
-                    }
-                    self.callbacks.removeAll(keepingCapacity: true)
-                    self.status = .subscribeSuccess
-                    self.centrifuge.delegateQueue.addOperation {
-                        self.delegate?.onSubscribeSuccess(
-                            self,
-                            CentrifugeSubscribeSuccessEvent(resubscribe: self.isResubscribe, recovered: result.recovered)
-                        )
-                    }
->>>>>>> ac64eebd
                 }
             }
         })
@@ -210,13 +177,9 @@
         }
     }
     
-    private func waitForSubscribe(completion: @escaping (Error?)->()) {
-        self.syncQueue.async { [weak self] in
-<<<<<<< HEAD
+    private func waitForSubscribe(completion: @escaping (Error?) -> ()) {
+        self.syncQueue.async { [weak self] in
             guard let strongSelf = self, let timeout = strongSelf.centrifuge?.config.timeout else { return }
-=======
-            guard let strongSelf = self else { return }
->>>>>>> ac64eebd
             
             guard !strongSelf.needResubscribe else {
                 completion(CentrifugeError.unsubscribed)
@@ -241,11 +204,7 @@
                 completion(error)
             }
             
-<<<<<<< HEAD
             strongSelf.syncQueue.asyncAfter(deadline: .now() + timeout, execute: timeoutTask)
-=======
-            strongSelf.syncQueue.asyncAfter(deadline: .now() + strongSelf.centrifuge.config.timeout, execute: timeoutTask)
->>>>>>> ac64eebd
         }
     }
     
